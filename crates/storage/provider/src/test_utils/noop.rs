use crate::{
    traits::{BlockSource, ReceiptProvider},
    AccountReader, BlockHashReader, BlockIdReader, BlockNumReader, BlockReader, BlockReaderIdExt,
<<<<<<< HEAD
    ChainSpecProvider, EvmEnvProvider, HeaderProvider, PostState, ReceiptProviderIdExt,LogIndexProvider,  
    StageCheckpointReader, StateProvider, StateProviderBox, StateProviderFactory,
    StateRootProvider, TransactionsProvider, WithdrawalsProvider,
=======
    ChainSpecProvider, ChangeSetReader, EvmEnvProvider, HeaderProvider, PostState,
    PruneCheckpointReader, ReceiptProviderIdExt, StageCheckpointReader, StateProvider,
    StateProviderBox, StateProviderFactory, StateRootProvider, TransactionsProvider,
    WithdrawalsProvider,
>>>>>>> 500b0fac
};
use reth_db::models::{AccountBeforeTx, StoredBlockBodyIndices};
use reth_interfaces::Result;
use reth_primitives::{
    stage::{StageCheckpoint, StageId},
    Account, Address, Block, BlockHash, BlockHashOrNumber, BlockId, BlockNumber, Bytecode, Bytes,
<<<<<<< HEAD
    ChainInfo, ChainSpec, IntegerList, Header, Receipt, SealedBlock, SealedHeader, StorageKey, StorageValue,
    TransactionMeta, TransactionSigned, TxHash, TxNumber, H256, KECCAK_EMPTY, MAINNET, U256,
=======
    ChainInfo, ChainSpec, Header, PruneCheckpoint, PrunePart, Receipt, SealedBlock, SealedHeader,
    StorageKey, StorageValue, TransactionMeta, TransactionSigned, TransactionSignedNoHash, TxHash,
    TxNumber, H256, KECCAK_EMPTY, MAINNET, U256,
>>>>>>> 500b0fac
};
use reth_revm_primitives::primitives::{BlockEnv, CfgEnv};
use std::{ops::{RangeBounds, RangeInclusive}, sync::Arc};

/// Supports various api interfaces for testing purposes.
#[derive(Debug, Clone, Default, Copy)]
#[non_exhaustive]
pub struct NoopProvider;

impl ChainSpecProvider for NoopProvider {
    fn chain_spec(&self) -> Arc<ChainSpec> {
        MAINNET.clone()
    }
}

/// Noop implementation for testing purposes
impl BlockHashReader for NoopProvider {
    fn block_hash(&self, _number: u64) -> Result<Option<H256>> {
        Ok(None)
    }

    fn canonical_hashes_range(&self, _start: BlockNumber, _end: BlockNumber) -> Result<Vec<H256>> {
        Ok(vec![])
    }
}

impl BlockNumReader for NoopProvider {
    fn chain_info(&self) -> Result<ChainInfo> {
        Ok(ChainInfo::default())
    }

    fn best_block_number(&self) -> Result<BlockNumber> {
        Ok(0)
    }

    fn last_block_number(&self) -> Result<BlockNumber> {
        Ok(0)
    }

    fn block_number(&self, _hash: H256) -> Result<Option<BlockNumber>> {
        Ok(None)
    }
}

impl BlockReader for NoopProvider {
    fn find_block_by_hash(&self, hash: H256, _source: BlockSource) -> Result<Option<Block>> {
        self.block(hash.into())
    }

    fn block(&self, _id: BlockHashOrNumber) -> Result<Option<Block>> {
        Ok(None)
    }

    fn blocks(&self, _ids: Vec<BlockHashOrNumber>) -> Result<Vec<Option<Block>>> {
        Ok(Vec::new())
    }

    fn pending_block(&self) -> Result<Option<SealedBlock>> {
        Ok(None)
    }

    fn pending_block_and_receipts(&self) -> Result<Option<(SealedBlock, Vec<Receipt>)>> {
        Ok(None)
    }

    fn ommers(&self, _id: BlockHashOrNumber) -> Result<Option<Vec<Header>>> {
        Ok(None)
    }

    fn block_body_indices(&self, _num: u64) -> Result<Option<StoredBlockBodyIndices>> {
        Ok(None)
    }

    fn block_with_senders(
        &self,
        _number: BlockNumber,
    ) -> Result<Option<reth_primitives::BlockWithSenders>> {
        Ok(None)
    }
}

impl BlockReaderIdExt for NoopProvider {
    fn block_by_id(&self, _id: BlockId) -> Result<Option<Block>> {
        Ok(None)
    }

    fn sealed_header_by_id(&self, _id: BlockId) -> Result<Option<SealedHeader>> {
        Ok(None)
    }

    fn header_by_id(&self, _id: BlockId) -> Result<Option<Header>> {
        Ok(None)
    }

    fn ommers_by_id(&self, _id: BlockId) -> Result<Option<Vec<Header>>> {
        Ok(None)
    }
}

impl BlockIdReader for NoopProvider {
    fn pending_block_num_hash(&self) -> Result<Option<reth_primitives::BlockNumHash>> {
        Ok(None)
    }

    fn safe_block_num_hash(&self) -> Result<Option<reth_primitives::BlockNumHash>> {
        Ok(None)
    }

    fn finalized_block_num_hash(&self) -> Result<Option<reth_primitives::BlockNumHash>> {
        Ok(None)
    }
}

impl TransactionsProvider for NoopProvider {
    fn transaction_id(&self, _tx_hash: TxHash) -> Result<Option<TxNumber>> {
        Ok(None)
    }

    fn transaction_by_id(&self, _id: TxNumber) -> Result<Option<TransactionSigned>> {
        Ok(None)
    }

    fn transaction_by_id_no_hash(&self, _id: TxNumber) -> Result<Option<TransactionSignedNoHash>> {
        Ok(None)
    }

    fn transaction_by_hash(&self, _hash: TxHash) -> Result<Option<TransactionSigned>> {
        Ok(None)
    }

    fn transaction_by_hash_with_meta(
        &self,
        _hash: TxHash,
    ) -> Result<Option<(TransactionSigned, TransactionMeta)>> {
        Ok(None)
    }

    fn transaction_block(&self, _id: TxNumber) -> Result<Option<BlockNumber>> {
        todo!()
    }

    fn transactions_by_block(
        &self,
        _block_id: BlockHashOrNumber,
    ) -> Result<Option<Vec<TransactionSigned>>> {
        Ok(None)
    }

    fn transactions_by_block_range(
        &self,
        _range: impl RangeBounds<BlockNumber>,
    ) -> Result<Vec<Vec<TransactionSigned>>> {
        Ok(Vec::default())
    }

    fn senders_by_tx_range(&self, _range: impl RangeBounds<TxNumber>) -> Result<Vec<Address>> {
        Ok(Vec::default())
    }

    fn transactions_by_tx_range(
        &self,
        _range: impl RangeBounds<TxNumber>,
    ) -> Result<Vec<reth_primitives::TransactionSignedNoHash>> {
        Ok(Vec::default())
    }

    fn transaction_sender(&self, _id: TxNumber) -> Result<Option<Address>> {
        Ok(None)
    }
}

impl ReceiptProvider for NoopProvider {
    fn receipt(&self, _id: TxNumber) -> Result<Option<Receipt>> {
        Ok(None)
    }

    fn receipt_by_hash(&self, _hash: TxHash) -> Result<Option<Receipt>> {
        Ok(None)
    }

    fn receipts_by_block(&self, _block: BlockHashOrNumber) -> Result<Option<Vec<Receipt>>> {
        Ok(None)
    }
}

impl ReceiptProviderIdExt for NoopProvider {}

impl LogIndexProvider for NoopProvider {
    fn log_address_indices(
        &self,
        _address: Address,
        _block_range: RangeInclusive<BlockNumber>,
    ) -> Result<Option<IntegerList>> {
        Ok(None)
    }

    fn log_topic_indices(
        &self,
        _topic: H256,
        _block_range: RangeInclusive<BlockNumber>,
    ) -> Result<Option<IntegerList>> {
        Ok(None)
    }
}

impl HeaderProvider for NoopProvider {
    fn header(&self, _block_hash: &BlockHash) -> Result<Option<Header>> {
        Ok(None)
    }

    fn header_by_number(&self, _num: u64) -> Result<Option<Header>> {
        Ok(None)
    }

    fn header_td(&self, _hash: &BlockHash) -> Result<Option<U256>> {
        Ok(None)
    }

    fn header_td_by_number(&self, _number: BlockNumber) -> Result<Option<U256>> {
        Ok(None)
    }

    fn headers_range(&self, _range: impl RangeBounds<BlockNumber>) -> Result<Vec<Header>> {
        Ok(vec![])
    }

    fn headers(&self, _numbers: &[BlockNumber]) -> Result<Vec<Option<Header>>> {
        Ok(vec![])
    }

    fn sealed_headers_range(
        &self,
        _range: impl RangeBounds<BlockNumber>,
    ) -> Result<Vec<SealedHeader>> {
        Ok(vec![])
    }

    fn sealed_header(&self, _number: BlockNumber) -> Result<Option<SealedHeader>> {
        Ok(None)
    }
}

impl AccountReader for NoopProvider {
    fn basic_account(&self, _address: Address) -> Result<Option<Account>> {
        Ok(None)
    }
}

impl ChangeSetReader for NoopProvider {
    fn account_block_changeset(&self, _block_number: BlockNumber) -> Result<Vec<AccountBeforeTx>> {
        Ok(Vec::default())
    }
}

impl StateRootProvider for NoopProvider {
    fn state_root(&self, _post_state: PostState) -> Result<H256> {
        todo!()
    }
}

impl StateProvider for NoopProvider {
    fn storage(&self, _account: Address, _storage_key: StorageKey) -> Result<Option<StorageValue>> {
        Ok(None)
    }

    fn bytecode_by_hash(&self, _code_hash: H256) -> Result<Option<Bytecode>> {
        Ok(None)
    }

    fn proof(
        &self,
        _address: Address,
        _keys: &[H256],
    ) -> Result<(Vec<Bytes>, H256, Vec<Vec<Bytes>>)> {
        Ok((vec![], KECCAK_EMPTY, vec![]))
    }
}

impl EvmEnvProvider for NoopProvider {
    fn fill_env_at(
        &self,
        _cfg: &mut CfgEnv,
        _block_env: &mut BlockEnv,
        _at: BlockHashOrNumber,
    ) -> Result<()> {
        Ok(())
    }

    fn fill_env_with_header(
        &self,
        _cfg: &mut CfgEnv,
        _block_env: &mut BlockEnv,
        _header: &Header,
    ) -> Result<()> {
        Ok(())
    }

    fn fill_block_env_at(&self, _block_env: &mut BlockEnv, _at: BlockHashOrNumber) -> Result<()> {
        Ok(())
    }

    fn fill_block_env_with_header(
        &self,
        _block_env: &mut BlockEnv,
        _header: &Header,
    ) -> Result<()> {
        Ok(())
    }

    fn fill_cfg_env_at(&self, _cfg: &mut CfgEnv, _at: BlockHashOrNumber) -> Result<()> {
        Ok(())
    }

    fn fill_cfg_env_with_header(&self, _cfg: &mut CfgEnv, _header: &Header) -> Result<()> {
        Ok(())
    }
}

impl StateProviderFactory for NoopProvider {
    fn latest(&self) -> Result<StateProviderBox<'_>> {
        Ok(Box::new(*self))
    }

    fn history_by_block_number(&self, _block: BlockNumber) -> Result<StateProviderBox<'_>> {
        Ok(Box::new(*self))
    }

    fn history_by_block_hash(&self, _block: BlockHash) -> Result<StateProviderBox<'_>> {
        Ok(Box::new(*self))
    }

    fn state_by_block_hash(&self, _block: BlockHash) -> Result<StateProviderBox<'_>> {
        Ok(Box::new(*self))
    }

    fn pending(&self) -> Result<StateProviderBox<'_>> {
        Ok(Box::new(*self))
    }

    fn pending_state_by_hash(&self, _block_hash: H256) -> Result<Option<StateProviderBox<'_>>> {
        Ok(Some(Box::new(*self)))
    }

    fn pending_with_provider<'a>(
        &'a self,
        _post_state_data: Box<dyn crate::PostStateDataProvider + 'a>,
    ) -> Result<StateProviderBox<'a>> {
        Ok(Box::new(*self))
    }
}

impl StageCheckpointReader for NoopProvider {
    fn get_stage_checkpoint(&self, _id: StageId) -> Result<Option<StageCheckpoint>> {
        Ok(None)
    }

    fn get_stage_checkpoint_progress(&self, _id: StageId) -> Result<Option<Vec<u8>>> {
        Ok(None)
    }
}

impl WithdrawalsProvider for NoopProvider {
    fn latest_withdrawal(&self) -> Result<Option<reth_primitives::Withdrawal>> {
        Ok(None)
    }
    fn withdrawals_by_block(
        &self,
        _id: BlockHashOrNumber,
        _timestamp: u64,
    ) -> Result<Option<Vec<reth_primitives::Withdrawal>>> {
        Ok(None)
    }
}

impl PruneCheckpointReader for NoopProvider {
    fn get_prune_checkpoint(&self, _part: PrunePart) -> Result<Option<PruneCheckpoint>> {
        Ok(None)
    }
}<|MERGE_RESOLUTION|>--- conflicted
+++ resolved
@@ -1,30 +1,19 @@
 use crate::{
     traits::{BlockSource, ReceiptProvider},
     AccountReader, BlockHashReader, BlockIdReader, BlockNumReader, BlockReader, BlockReaderIdExt,
-<<<<<<< HEAD
-    ChainSpecProvider, EvmEnvProvider, HeaderProvider, PostState, ReceiptProviderIdExt,LogIndexProvider,  
-    StageCheckpointReader, StateProvider, StateProviderBox, StateProviderFactory,
-    StateRootProvider, TransactionsProvider, WithdrawalsProvider,
-=======
-    ChainSpecProvider, ChangeSetReader, EvmEnvProvider, HeaderProvider, PostState,
+    ChainSpecProvider, ChangeSetReader, EvmEnvProvider, HeaderProvider, PostState,LogIndexProvider,
     PruneCheckpointReader, ReceiptProviderIdExt, StageCheckpointReader, StateProvider,
     StateProviderBox, StateProviderFactory, StateRootProvider, TransactionsProvider,
     WithdrawalsProvider,
->>>>>>> 500b0fac
 };
 use reth_db::models::{AccountBeforeTx, StoredBlockBodyIndices};
 use reth_interfaces::Result;
 use reth_primitives::{
     stage::{StageCheckpoint, StageId},
     Account, Address, Block, BlockHash, BlockHashOrNumber, BlockId, BlockNumber, Bytecode, Bytes,
-<<<<<<< HEAD
-    ChainInfo, ChainSpec, IntegerList, Header, Receipt, SealedBlock, SealedHeader, StorageKey, StorageValue,
-    TransactionMeta, TransactionSigned, TxHash, TxNumber, H256, KECCAK_EMPTY, MAINNET, U256,
-=======
-    ChainInfo, ChainSpec, Header, PruneCheckpoint, PrunePart, Receipt, SealedBlock, SealedHeader,
+    ChainInfo, ChainSpec,IntegerList, Header, PruneCheckpoint, PrunePart, Receipt, SealedBlock, SealedHeader,
     StorageKey, StorageValue, TransactionMeta, TransactionSigned, TransactionSignedNoHash, TxHash,
     TxNumber, H256, KECCAK_EMPTY, MAINNET, U256,
->>>>>>> 500b0fac
 };
 use reth_revm_primitives::primitives::{BlockEnv, CfgEnv};
 use std::{ops::{RangeBounds, RangeInclusive}, sync::Arc};
