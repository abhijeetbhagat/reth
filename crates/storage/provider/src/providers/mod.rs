use crate::{
    BlockHashReader, BlockIdReader, BlockNumReader, BlockReader, BlockReaderIdExt,
<<<<<<< HEAD
    BlockchainTreePendingStateProvider, CanonChainTracker, CanonStateNotifications,
    CanonStateSubscriptions, ChainSpecProvider, ChangeSetReader, EvmEnvProvider, HeaderProvider,LogIndexProvider,
    PostStateDataProvider, ProviderError, PruneCheckpointReader, ReceiptProvider,
=======
    BlockchainTreePendingStateProvider, BundleStateDataProvider, CanonChainTracker,
    CanonStateNotifications, CanonStateSubscriptions, ChainSpecProvider, ChangeSetReader,
    EvmEnvProvider, HeaderProvider, ProviderError, PruneCheckpointReader, ReceiptProvider,
>>>>>>> d8461995
    ReceiptProviderIdExt, StageCheckpointReader, StateProviderBox, StateProviderFactory,
    TransactionsProvider, WithdrawalsProvider,
};
use reth_db::{database::Database, models::StoredBlockBodyIndices};
use reth_interfaces::{
    blockchain_tree::{BlockchainTreeEngine, BlockchainTreeViewer},
    consensus::ForkchoiceState,
    Error, Result,
};
use reth_primitives::{IntegerList,
    stage::{StageCheckpoint, StageId},
    Address, Block, BlockHash, BlockHashOrNumber, BlockId, BlockNumHash, BlockNumber,
    BlockNumberOrTag, BlockWithSenders, ChainInfo, ChainSpec, Header, PruneCheckpoint, PrunePart,
    Receipt, SealedBlock, SealedBlockWithSenders, SealedHeader, TransactionMeta, TransactionSigned,
    TransactionSignedNoHash, TxHash, TxNumber, Withdrawal, H256, U256,
};
use reth_revm_primitives::primitives::{BlockEnv, CfgEnv};
pub use state::{
    historical::{HistoricalStateProvider, HistoricalStateProviderRef},
    latest::{LatestStateProvider, LatestStateProviderRef},
};
use std::{
    collections::{BTreeMap, HashSet},
ops::{RangeBounds, RangeInclusive},
    sync::Arc,
    time::Instant,
};
use tracing::trace;

mod bundle_state_provider;
mod chain_info;
mod database;
mod state;
use crate::{providers::chain_info::ChainInfoTracker, traits::BlockSource};
pub use bundle_state_provider::BundleStateProvider;
pub use database::*;
use reth_db::models::AccountBeforeTx;
use reth_interfaces::blockchain_tree::{
    error::InsertBlockError, CanonicalOutcome, InsertPayloadOk,
};

/// The main type for interacting with the blockchain.
///
/// This type serves as the main entry point for interacting with the blockchain and provides data
/// from database storage and from the blockchain tree (pending state etc.) It is a simple wrapper
/// type that holds an instance of the database and the blockchain tree.
#[derive(Clone)]
pub struct BlockchainProvider<DB, Tree> {
    /// Provider type used to access the database.
    database: ProviderFactory<DB>,
    /// The blockchain tree instance.
    tree: Tree,
    /// Tracks the chain info wrt forkchoice updates
    chain_info: ChainInfoTracker,
}

impl<DB, Tree> BlockchainProvider<DB, Tree> {
    /// Create new  provider instance that wraps the database and the blockchain tree, using the
    /// provided latest header to initialize the chain info tracker.
    pub fn with_latest(database: ProviderFactory<DB>, tree: Tree, latest: SealedHeader) -> Self {
        Self { database, tree, chain_info: ChainInfoTracker::new(latest) }
    }
}

impl<DB, Tree> BlockchainProvider<DB, Tree>
where
    DB: Database,
{
    /// Create a new provider using only the database and the tree, fetching the latest header from
    /// the database to initialize the provider.
    pub fn new(database: ProviderFactory<DB>, tree: Tree) -> Result<Self> {
        let provider = database.provider()?;
        let best: ChainInfo = provider.chain_info()?;
        match provider.header_by_number(best.best_number)? {
            Some(header) => {
                drop(provider);
                Ok(Self::with_latest(database, tree, header.seal(best.best_hash)))
            }
            None => Err(Error::Provider(ProviderError::HeaderNotFound(best.best_number.into()))),
        }
    }
}

impl<DB, Tree> BlockchainProvider<DB, Tree>
where
    DB: Database,
    Tree: BlockchainTreeViewer,
{
    /// Ensures that the given block number is canonical (synced)
    ///
    /// This is a helper for guarding the [HistoricalStateProvider] against block numbers that are
    /// out of range and would lead to invalid results, mainly during initial sync.
    ///
    /// Verifying the block_number would be expensive since we need to lookup sync table
    /// Instead, we ensure that the `block_number` is within the range of the
    /// [Self::best_block_number] which is updated when a block is synced.
    #[inline]
    fn ensure_canonical_block(&self, block_number: BlockNumber) -> Result<()> {
        let latest = self.best_block_number()?;
        if block_number > latest {
            Err(ProviderError::HeaderNotFound(block_number.into()).into())
        } else {
            Ok(())
        }
    }
}

impl<DB, Tree> HeaderProvider for BlockchainProvider<DB, Tree>
where
    DB: Database,
    Tree: Send + Sync,
{
    fn header(&self, block_hash: &BlockHash) -> Result<Option<Header>> {
        self.database.provider()?.header(block_hash)
    }

    fn header_by_number(&self, num: BlockNumber) -> Result<Option<Header>> {
        self.database.provider()?.header_by_number(num)
    }

    fn header_td(&self, hash: &BlockHash) -> Result<Option<U256>> {
        self.database.provider()?.header_td(hash)
    }

    fn header_td_by_number(&self, number: BlockNumber) -> Result<Option<U256>> {
        self.database.provider()?.header_td_by_number(number)
    }

    fn headers_range(&self, range: impl RangeBounds<BlockNumber>) -> Result<Vec<Header>> {
        self.database.provider()?.headers_range(range)
    }

    fn headers(&self, block_numbers: &[BlockNumber]) -> Result<Vec<Option<Header>>> {
        self.database.provider()?.headers(block_numbers)
    }

    fn sealed_headers_range(
        &self,
        range: impl RangeBounds<BlockNumber>,
    ) -> Result<Vec<SealedHeader>> {
        self.database.provider()?.sealed_headers_range(range)
    }

    fn sealed_header(&self, number: BlockNumber) -> Result<Option<SealedHeader>> {
        self.database.provider()?.sealed_header(number)
    }
}

impl<DB, Tree> BlockHashReader for BlockchainProvider<DB, Tree>
where
    DB: Database,
    Tree: Send + Sync,
{
    fn block_hash(&self, number: u64) -> Result<Option<H256>> {
        self.database.provider()?.block_hash(number)
    }

    fn canonical_hashes_range(&self, start: BlockNumber, end: BlockNumber) -> Result<Vec<H256>> {
        self.database.provider()?.canonical_hashes_range(start, end)
    }
}

impl<DB, Tree> BlockNumReader for BlockchainProvider<DB, Tree>
where
    DB: Database,
    Tree: BlockchainTreeViewer + Send + Sync,
{
    fn chain_info(&self) -> Result<ChainInfo> {
        Ok(self.chain_info.chain_info())
    }

    fn best_block_number(&self) -> Result<BlockNumber> {
        Ok(self.chain_info.get_canonical_block_number())
    }

    fn last_block_number(&self) -> Result<BlockNumber> {
        self.database.provider()?.last_block_number()
    }

    fn block_number(&self, hash: H256) -> Result<Option<BlockNumber>> {
        self.database.provider()?.block_number(hash)
    }
}

impl<DB, Tree> BlockIdReader for BlockchainProvider<DB, Tree>
where
    DB: Database,
    Tree: BlockchainTreeViewer + Send + Sync,
{
    fn pending_block_num_hash(&self) -> Result<Option<BlockNumHash>> {
        Ok(self.tree.pending_block_num_hash())
    }

    fn safe_block_num_hash(&self) -> Result<Option<BlockNumHash>> {
        Ok(self.chain_info.get_safe_num_hash())
    }

    fn finalized_block_num_hash(&self) -> Result<Option<BlockNumHash>> {
        Ok(self.chain_info.get_finalized_num_hash())
    }
}

impl<DB, Tree> BlockReader for BlockchainProvider<DB, Tree>
where
    DB: Database,
    Tree: BlockchainTreeViewer + Send + Sync,
{
    fn find_block_by_hash(&self, hash: H256, source: BlockSource) -> Result<Option<Block>> {
        let block = match source {
            BlockSource::Any => {
                // check database first
                let mut block = self.database.provider()?.block_by_hash(hash)?;
                if block.is_none() {
                    // Note: it's fine to return the unsealed block because the caller already has
                    // the hash
                    block = self.tree.block_by_hash(hash).map(|block| block.unseal());
                }
                block
            }
            BlockSource::Pending => self.tree.block_by_hash(hash).map(|block| block.unseal()),
            BlockSource::Database => self.database.provider()?.block_by_hash(hash)?,
        };

        Ok(block)
    }

    fn block(&self, id: BlockHashOrNumber) -> Result<Option<Block>> {
        match id {
            BlockHashOrNumber::Hash(hash) => self.find_block_by_hash(hash, BlockSource::Any),
            BlockHashOrNumber::Number(num) => self.database.provider()?.block_by_number(num),
        }
    }

    fn blocks(&self, ids: Vec<BlockHashOrNumber>) -> Result<Vec<Option<Block>>> {
        // TODO:
        self.database.provider()?.blocks(ids)
    }

    fn pending_block(&self) -> Result<Option<SealedBlock>> {
        Ok(self.tree.pending_block())
    }

    fn pending_block_and_receipts(&self) -> Result<Option<(SealedBlock, Vec<Receipt>)>> {
        Ok(self.tree.pending_block_and_receipts())
    }

    fn ommers(&self, id: BlockHashOrNumber) -> Result<Option<Vec<Header>>> {
        self.database.provider()?.ommers(id)
    }

    fn block_body_indices(&self, number: BlockNumber) -> Result<Option<StoredBlockBodyIndices>> {
        self.database.provider()?.block_body_indices(number)
    }

    /// Returns the block with senders with matching number from database.
    ///
    /// **NOTE: The transactions have invalid hashes, since they would need to be calculated on the
    /// spot, and we want fast querying.**
    ///
    /// Returns `None` if block is not found.
    fn block_with_senders(&self, number: BlockNumber) -> Result<Option<BlockWithSenders>> {
        self.database.provider()?.block_with_senders(number)
    }
}

impl<DB, Tree> TransactionsProvider for BlockchainProvider<DB, Tree>
where
    DB: Database,
    Tree: BlockchainTreeViewer + Send + Sync,
{
    fn transaction_id(&self, tx_hash: TxHash) -> Result<Option<TxNumber>> {
        self.database.provider()?.transaction_id(tx_hash)
    }

    fn transaction_by_id(&self, id: TxNumber) -> Result<Option<TransactionSigned>> {
        self.database.provider()?.transaction_by_id(id)
    }

    fn transaction_by_id_no_hash(&self, id: TxNumber) -> Result<Option<TransactionSignedNoHash>> {
        self.database.provider()?.transaction_by_id_no_hash(id)
    }

    fn transaction_by_hash(&self, hash: TxHash) -> Result<Option<TransactionSigned>> {
        self.database.provider()?.transaction_by_hash(hash)
    }

    fn transaction_by_hash_with_meta(
        &self,
        tx_hash: TxHash,
    ) -> Result<Option<(TransactionSigned, TransactionMeta)>> {
        self.database.provider()?.transaction_by_hash_with_meta(tx_hash)
    }

    fn transaction_block(&self, id: TxNumber) -> Result<Option<BlockNumber>> {
        self.database.provider()?.transaction_block(id)
    }

    fn transactions_by_block(
        &self,
        id: BlockHashOrNumber,
    ) -> Result<Option<Vec<TransactionSigned>>> {
        self.database.provider()?.transactions_by_block(id)
    }

    fn transactions_by_block_range(
        &self,
        range: impl RangeBounds<BlockNumber>,
    ) -> Result<Vec<Vec<TransactionSigned>>> {
        self.database.provider()?.transactions_by_block_range(range)
    }

    fn transactions_by_tx_range(
        &self,
        range: impl RangeBounds<TxNumber>,
    ) -> Result<Vec<TransactionSignedNoHash>> {
        self.database.provider()?.transactions_by_tx_range(range)
    }

    fn senders_by_tx_range(&self, range: impl RangeBounds<TxNumber>) -> Result<Vec<Address>> {
        self.database.provider()?.senders_by_tx_range(range)
    }

    fn transaction_sender(&self, id: TxNumber) -> Result<Option<Address>> {
        self.database.provider()?.transaction_sender(id)
    }
}

impl<DB, Tree> ReceiptProvider for BlockchainProvider<DB, Tree>
where
    DB: Database,
    Tree: Send + Sync,
{
    fn receipt(&self, id: TxNumber) -> Result<Option<Receipt>> {
        self.database.provider()?.receipt(id)
    }

    fn receipt_by_hash(&self, hash: TxHash) -> Result<Option<Receipt>> {
        self.database.provider()?.receipt_by_hash(hash)
    }

    fn receipts_by_block(&self, block: BlockHashOrNumber) -> Result<Option<Vec<Receipt>>> {
        self.database.provider()?.receipts_by_block(block)
    }
}
impl<DB, Tree> ReceiptProviderIdExt for BlockchainProvider<DB, Tree>
where
    DB: Database,
    Tree: BlockchainTreeViewer + Send + Sync,
{
    fn receipts_by_block_id(&self, block: BlockId) -> Result<Option<Vec<Receipt>>> {
        match block {
            BlockId::Hash(rpc_block_hash) => {
                let mut receipts = self.receipts_by_block(rpc_block_hash.block_hash.into())?;
                if receipts.is_none() && !rpc_block_hash.require_canonical.unwrap_or(false) {
                    receipts = self.tree.receipts_by_block_hash(rpc_block_hash.block_hash);
                }
                Ok(receipts)
            }
            BlockId::Number(num_tag) => match num_tag {
                BlockNumberOrTag::Pending => Ok(self.tree.pending_receipts()),
                _ => {
                    if let Some(num) = self.convert_block_number(num_tag)? {
                        self.receipts_by_block(num.into())
                    } else {
                        Ok(None)
                    }
                }
            },
        }
    }
}

impl<DB, Tree> LogIndexProvider for BlockchainProvider<DB, Tree>
where
    DB: Database,
    Tree: Send + Sync,
{
    fn log_address_indices(
        &self,
        address: Address,
        block_range: RangeInclusive<BlockNumber>,
    ) -> Result<Option<IntegerList>> {
        self.database.provider()?.log_address_indices(address, block_range)
    }

    fn log_topic_indices(
        &self,
        topic: H256,
        block_range: RangeInclusive<BlockNumber>,
    ) -> Result<Option<IntegerList>> {
        self.database.provider()?.log_topic_indices(topic, block_range)
    }
}

impl<DB, Tree> WithdrawalsProvider for BlockchainProvider<DB, Tree>
where
    DB: Database,
    Tree: Send + Sync,
{
    fn withdrawals_by_block(
        &self,
        id: BlockHashOrNumber,
        timestamp: u64,
    ) -> Result<Option<Vec<Withdrawal>>> {
        self.database.provider()?.withdrawals_by_block(id, timestamp)
    }

    fn latest_withdrawal(&self) -> Result<Option<Withdrawal>> {
        self.database.provider()?.latest_withdrawal()
    }
}

impl<DB, Tree> StageCheckpointReader for BlockchainProvider<DB, Tree>
where
    DB: Database,
    Tree: Send + Sync,
{
    fn get_stage_checkpoint(&self, id: StageId) -> Result<Option<StageCheckpoint>> {
        self.database.provider()?.get_stage_checkpoint(id)
    }

    fn get_stage_checkpoint_progress(&self, id: StageId) -> Result<Option<Vec<u8>>> {
        self.database.provider()?.get_stage_checkpoint_progress(id)
    }
}

impl<DB, Tree> EvmEnvProvider for BlockchainProvider<DB, Tree>
where
    DB: Database,
    Tree: Send + Sync,
{
    fn fill_env_at(
        &self,
        cfg: &mut CfgEnv,
        block_env: &mut BlockEnv,
        at: BlockHashOrNumber,
    ) -> Result<()> {
        self.database.provider()?.fill_env_at(cfg, block_env, at)
    }

    fn fill_env_with_header(
        &self,
        cfg: &mut CfgEnv,
        block_env: &mut BlockEnv,
        header: &Header,
    ) -> Result<()> {
        self.database.provider()?.fill_env_with_header(cfg, block_env, header)
    }

    fn fill_block_env_at(&self, block_env: &mut BlockEnv, at: BlockHashOrNumber) -> Result<()> {
        self.database.provider()?.fill_block_env_at(block_env, at)
    }

    fn fill_block_env_with_header(&self, block_env: &mut BlockEnv, header: &Header) -> Result<()> {
        self.database.provider()?.fill_block_env_with_header(block_env, header)
    }

    fn fill_cfg_env_at(&self, cfg: &mut CfgEnv, at: BlockHashOrNumber) -> Result<()> {
        self.database.provider()?.fill_cfg_env_at(cfg, at)
    }

    fn fill_cfg_env_with_header(&self, cfg: &mut CfgEnv, header: &Header) -> Result<()> {
        self.database.provider()?.fill_cfg_env_with_header(cfg, header)
    }
}

impl<DB, Tree> PruneCheckpointReader for BlockchainProvider<DB, Tree>
where
    DB: Database,
    Tree: Send + Sync,
{
    fn get_prune_checkpoint(&self, part: PrunePart) -> Result<Option<PruneCheckpoint>> {
        self.database.provider()?.get_prune_checkpoint(part)
    }
}

impl<DB, Tree> ChainSpecProvider for BlockchainProvider<DB, Tree>
where
    DB: Send + Sync,
    Tree: Send + Sync,
{
    fn chain_spec(&self) -> Arc<ChainSpec> {
        self.database.chain_spec()
    }
}

impl<DB, Tree> StateProviderFactory for BlockchainProvider<DB, Tree>
where
    DB: Database,
    Tree: BlockchainTreePendingStateProvider + BlockchainTreeViewer,
{
    /// Storage provider for latest block
    fn latest(&self) -> Result<StateProviderBox<'_>> {
        trace!(target: "providers::blockchain", "Getting latest block state provider");
        self.database.latest()
    }

    fn history_by_block_number(&self, block_number: BlockNumber) -> Result<StateProviderBox<'_>> {
        trace!(target: "providers::blockchain", ?block_number, "Getting history by block number");
        self.ensure_canonical_block(block_number)?;
        self.database.history_by_block_number(block_number)
    }

    fn history_by_block_hash(&self, block_hash: BlockHash) -> Result<StateProviderBox<'_>> {
        trace!(target: "providers::blockchain", ?block_hash, "Getting history by block hash");
        self.database.history_by_block_hash(block_hash)
    }

    fn state_by_block_hash(&self, block: BlockHash) -> Result<StateProviderBox<'_>> {
        trace!(target: "providers::blockchain", ?block, "Getting state by block hash");
        let mut state = self.history_by_block_hash(block);

        // we failed to get the state by hash, from disk, hash block be the pending block
        if state.is_err() {
            if let Ok(Some(pending)) = self.pending_state_by_hash(block) {
                // we found pending block by hash
                state = Ok(pending)
            }
        }

        state
    }

    /// Storage provider for pending state.
    fn pending(&self) -> Result<StateProviderBox<'_>> {
        trace!(target: "providers::blockchain", "Getting provider for pending state");

        if let Some(block) = self.tree.pending_block_num_hash() {
            let pending = self.tree.pending_state_provider(block.hash)?;
            return self.pending_with_provider(pending)
        }
        self.latest()
    }

    fn pending_state_by_hash(&self, block_hash: H256) -> Result<Option<StateProviderBox<'_>>> {
        if let Some(state) = self.tree.find_pending_state_provider(block_hash) {
            return Ok(Some(self.pending_with_provider(state)?))
        }
        Ok(None)
    }

    fn pending_with_provider(
        &self,
        post_state_data: Box<dyn BundleStateDataProvider>,
    ) -> Result<StateProviderBox<'_>> {
        let canonical_fork = post_state_data.canonical_fork();
        trace!(target: "providers::blockchain", ?canonical_fork, "Returning post state provider");

        let state_provider = self.history_by_block_hash(canonical_fork.hash)?;
        let post_state_provider = BundleStateProvider::new(state_provider, post_state_data);
        Ok(Box::new(post_state_provider))
    }
}

impl<DB, Tree> BlockchainTreeEngine for BlockchainProvider<DB, Tree>
where
    DB: Send + Sync,
    Tree: BlockchainTreeEngine,
{
    fn buffer_block(
        &self,
        block: SealedBlockWithSenders,
    ) -> std::result::Result<(), InsertBlockError> {
        self.tree.buffer_block(block)
    }

    fn insert_block(
        &self,
        block: SealedBlockWithSenders,
    ) -> std::result::Result<InsertPayloadOk, InsertBlockError> {
        self.tree.insert_block(block)
    }

    fn finalize_block(&self, finalized_block: BlockNumber) {
        self.tree.finalize_block(finalized_block)
    }

    fn restore_canonical_hashes_and_finalize(
        &self,
        last_finalized_block: BlockNumber,
    ) -> Result<()> {
        self.tree.restore_canonical_hashes_and_finalize(last_finalized_block)
    }

    fn restore_canonical_hashes(&self) -> Result<()> {
        self.tree.restore_canonical_hashes()
    }

    fn make_canonical(&self, block_hash: &BlockHash) -> Result<CanonicalOutcome> {
        self.tree.make_canonical(block_hash)
    }

    fn unwind(&self, unwind_to: BlockNumber) -> Result<()> {
        self.tree.unwind(unwind_to)
    }
}

impl<DB, Tree> BlockchainTreeViewer for BlockchainProvider<DB, Tree>
where
    DB: Send + Sync,
    Tree: BlockchainTreeViewer,
{
    fn blocks(&self) -> BTreeMap<BlockNumber, HashSet<BlockHash>> {
        self.tree.blocks()
    }

    fn header_by_hash(&self, hash: BlockHash) -> Option<SealedHeader> {
        self.tree.header_by_hash(hash)
    }

    fn block_by_hash(&self, block_hash: BlockHash) -> Option<SealedBlock> {
        self.tree.block_by_hash(block_hash)
    }

    fn buffered_block_by_hash(&self, block_hash: BlockHash) -> Option<SealedBlock> {
        self.tree.buffered_block_by_hash(block_hash)
    }

    fn buffered_header_by_hash(&self, block_hash: BlockHash) -> Option<SealedHeader> {
        self.tree.buffered_header_by_hash(block_hash)
    }

    fn canonical_blocks(&self) -> BTreeMap<BlockNumber, BlockHash> {
        self.tree.canonical_blocks()
    }

    fn find_canonical_ancestor(&self, hash: BlockHash) -> Option<BlockHash> {
        self.tree.find_canonical_ancestor(hash)
    }

    fn is_canonical(&self, hash: BlockHash) -> std::result::Result<bool, Error> {
        self.tree.is_canonical(hash)
    }

    fn lowest_buffered_ancestor(&self, hash: BlockHash) -> Option<SealedBlockWithSenders> {
        self.tree.lowest_buffered_ancestor(hash)
    }

    fn canonical_tip(&self) -> BlockNumHash {
        self.tree.canonical_tip()
    }

    fn pending_blocks(&self) -> (BlockNumber, Vec<BlockHash>) {
        self.tree.pending_blocks()
    }

    fn pending_block_num_hash(&self) -> Option<BlockNumHash> {
        self.tree.pending_block_num_hash()
    }

    fn pending_block_and_receipts(&self) -> Option<(SealedBlock, Vec<Receipt>)> {
        self.tree.pending_block_and_receipts()
    }

    fn receipts_by_block_hash(&self, block_hash: BlockHash) -> Option<Vec<Receipt>> {
        self.tree.receipts_by_block_hash(block_hash)
    }
}

impl<DB, Tree> CanonChainTracker for BlockchainProvider<DB, Tree>
where
    DB: Send + Sync,
    Tree: Send + Sync,
    Self: BlockReader,
{
    fn on_forkchoice_update_received(&self, _update: &ForkchoiceState) {
        // update timestamp
        self.chain_info.on_forkchoice_update_received();
    }

    fn last_received_update_timestamp(&self) -> Option<Instant> {
        self.chain_info.last_forkchoice_update_received_at()
    }

    fn on_transition_configuration_exchanged(&self) {
        self.chain_info.on_transition_configuration_exchanged();
    }

    fn last_exchanged_transition_configuration_timestamp(&self) -> Option<Instant> {
        self.chain_info.last_transition_configuration_exchanged_at()
    }

    fn set_canonical_head(&self, header: SealedHeader) {
        self.chain_info.set_canonical_head(header);
    }

    fn set_safe(&self, header: SealedHeader) {
        self.chain_info.set_safe(header);
    }

    fn set_finalized(&self, header: SealedHeader) {
        self.chain_info.set_finalized(header);
    }
}

impl<DB, Tree> BlockReaderIdExt for BlockchainProvider<DB, Tree>
where
    Self: BlockReader + BlockIdReader + ReceiptProviderIdExt,
    Tree: BlockchainTreeEngine,
{
    fn block_by_id(&self, id: BlockId) -> Result<Option<Block>> {
        match id {
            BlockId::Number(num) => self.block_by_number_or_tag(num),
            BlockId::Hash(hash) => {
                // TODO: should we only apply this for the RPCs that are listed in EIP-1898?
                // so not at the provider level?
                // if we decide to do this at a higher level, then we can make this an automatic
                // trait impl
                if Some(true) == hash.require_canonical {
                    // check the database, canonical blocks are only stored in the database
                    self.find_block_by_hash(hash.block_hash, BlockSource::Database)
                } else {
                    self.block_by_hash(hash.block_hash)
                }
            }
        }
    }

    fn header_by_number_or_tag(&self, id: BlockNumberOrTag) -> Result<Option<Header>> {
        match id {
            BlockNumberOrTag::Latest => Ok(Some(self.chain_info.get_canonical_head().unseal())),
            BlockNumberOrTag::Finalized => {
                Ok(self.chain_info.get_finalized_header().map(|h| h.unseal()))
            }
            BlockNumberOrTag::Safe => Ok(self.chain_info.get_safe_header().map(|h| h.unseal())),
            BlockNumberOrTag::Earliest => self.header_by_number(0),
            BlockNumberOrTag::Pending => Ok(self.tree.pending_header().map(|h| h.unseal())),
            BlockNumberOrTag::Number(num) => self.header_by_number(num),
        }
    }

    fn sealed_header_by_number_or_tag(&self, id: BlockNumberOrTag) -> Result<Option<SealedHeader>> {
        match id {
            BlockNumberOrTag::Latest => Ok(Some(self.chain_info.get_canonical_head())),
            BlockNumberOrTag::Finalized => Ok(self.chain_info.get_finalized_header()),
            BlockNumberOrTag::Safe => Ok(self.chain_info.get_safe_header()),
            BlockNumberOrTag::Earliest => {
                self.header_by_number(0)?.map_or_else(|| Ok(None), |h| Ok(Some(h.seal_slow())))
            }
            BlockNumberOrTag::Pending => Ok(self.tree.pending_header()),
            BlockNumberOrTag::Number(num) => {
                self.header_by_number(num)?.map_or_else(|| Ok(None), |h| Ok(Some(h.seal_slow())))
            }
        }
    }

    fn sealed_header_by_id(&self, id: BlockId) -> Result<Option<SealedHeader>> {
        match id {
            BlockId::Number(num) => self.sealed_header_by_number_or_tag(num),
            BlockId::Hash(hash) => {
                self.header(&hash.block_hash)?.map_or_else(|| Ok(None), |h| Ok(Some(h.seal_slow())))
            }
        }
    }

    fn header_by_id(&self, id: BlockId) -> Result<Option<Header>> {
        match id {
            BlockId::Number(num) => self.header_by_number_or_tag(num),
            BlockId::Hash(hash) => self.header(&hash.block_hash),
        }
    }

    fn ommers_by_id(&self, id: BlockId) -> Result<Option<Vec<Header>>> {
        match id {
            BlockId::Number(num) => self.ommers_by_number_or_tag(num),
            BlockId::Hash(hash) => {
                // TODO: EIP-1898 question, see above
                // here it is not handled
                self.ommers(BlockHashOrNumber::Hash(hash.block_hash))
            }
        }
    }
}

impl<DB, Tree> BlockchainTreePendingStateProvider for BlockchainProvider<DB, Tree>
where
    DB: Send + Sync,
    Tree: BlockchainTreePendingStateProvider,
{
    fn find_pending_state_provider(
        &self,
        block_hash: BlockHash,
    ) -> Option<Box<dyn BundleStateDataProvider>> {
        self.tree.find_pending_state_provider(block_hash)
    }
}

impl<DB, Tree> CanonStateSubscriptions for BlockchainProvider<DB, Tree>
where
    DB: Send + Sync,
    Tree: CanonStateSubscriptions,
{
    fn subscribe_to_canonical_state(&self) -> CanonStateNotifications {
        self.tree.subscribe_to_canonical_state()
    }
}

impl<DB, Tree> ChangeSetReader for BlockchainProvider<DB, Tree>
where
    DB: Database,
    Tree: Sync + Send,
{
    fn account_block_changeset(&self, block_number: BlockNumber) -> Result<Vec<AccountBeforeTx>> {
        self.database.provider()?.account_block_changeset(block_number)
    }
}<|MERGE_RESOLUTION|>--- conflicted
+++ resolved
@@ -1,16 +1,10 @@
 use crate::{
     BlockHashReader, BlockIdReader, BlockNumReader, BlockReader, BlockReaderIdExt,
-<<<<<<< HEAD
-    BlockchainTreePendingStateProvider, CanonChainTracker, CanonStateNotifications,
-    CanonStateSubscriptions, ChainSpecProvider, ChangeSetReader, EvmEnvProvider, HeaderProvider,LogIndexProvider,
-    PostStateDataProvider, ProviderError, PruneCheckpointReader, ReceiptProvider,
-=======
     BlockchainTreePendingStateProvider, BundleStateDataProvider, CanonChainTracker,
     CanonStateNotifications, CanonStateSubscriptions, ChainSpecProvider, ChangeSetReader,
-    EvmEnvProvider, HeaderProvider, ProviderError, PruneCheckpointReader, ReceiptProvider,
->>>>>>> d8461995
-    ReceiptProviderIdExt, StageCheckpointReader, StateProviderBox, StateProviderFactory,
-    TransactionsProvider, WithdrawalsProvider,
+    EvmEnvProvider, HeaderProvider, LogIndexProvider, ProviderError, PruneCheckpointReader,
+    ReceiptProvider, ReceiptProviderIdExt, StageCheckpointReader, StateProviderBox,
+    StateProviderFactory, TransactionsProvider, WithdrawalsProvider,
 };
 use reth_db::{database::Database, models::StoredBlockBodyIndices};
 use reth_interfaces::{
@@ -18,12 +12,12 @@
     consensus::ForkchoiceState,
     Error, Result,
 };
-use reth_primitives::{IntegerList,
+use reth_primitives::{
     stage::{StageCheckpoint, StageId},
     Address, Block, BlockHash, BlockHashOrNumber, BlockId, BlockNumHash, BlockNumber,
-    BlockNumberOrTag, BlockWithSenders, ChainInfo, ChainSpec, Header, PruneCheckpoint, PrunePart,
-    Receipt, SealedBlock, SealedBlockWithSenders, SealedHeader, TransactionMeta, TransactionSigned,
-    TransactionSignedNoHash, TxHash, TxNumber, Withdrawal, H256, U256,
+    BlockNumberOrTag, BlockWithSenders, ChainInfo, ChainSpec, Header, IntegerList, PruneCheckpoint,
+    PrunePart, Receipt, SealedBlock, SealedBlockWithSenders, SealedHeader, TransactionMeta,
+    TransactionSigned, TransactionSignedNoHash, TxHash, TxNumber, Withdrawal, H256, U256,
 };
 use reth_revm_primitives::primitives::{BlockEnv, CfgEnv};
 pub use state::{
@@ -32,7 +26,7 @@
 };
 use std::{
     collections::{BTreeMap, HashSet},
-ops::{RangeBounds, RangeInclusive},
+    ops::{RangeBounds, RangeInclusive},
     sync::Arc,
     time::Instant,
 };
