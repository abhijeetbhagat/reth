use serde::{Deserialize, Serialize};
use std::{
    clone::Clone,
    fs::File,
    hash::Hash,
    io::{Seek, Write},
    marker::Sync,
    path::{Path, PathBuf},
};
use sucds::{
    int_vectors::PrefixSummedEliasFano,
    mii_sequences::{EliasFano, EliasFanoBuilder},
    Serializable,
};

pub mod filter;
use filter::{Cuckoo, Filter, Filters};

pub mod compression;
use compression::{Compression, Compressors};

pub mod phf;
use phf::{Fmph, Functions, GoFmph, PerfectHashingFunction};

mod error;
pub use error::NippyJarError;

mod cursor;
pub use cursor::NippyJarCursor;

const NIPPY_JAR_VERSION: usize = 1;

<<<<<<< HEAD
/// A [`Row`] is a list of its selected column values.
type Row = Vec<Vec<u8>>;

#[derive(Debug, Serialize, Deserialize, PartialEq)]
=======
#[derive(Debug, Serialize, Deserialize)]
#[cfg_attr(test, derive(PartialEq))]
>>>>>>> 45e3b05e
pub struct NippyJar {
    /// Version
    version: usize,
    /// Number of columns
    columns: usize,
    /// Compressor if required
    compressor: Option<Compressors>,
    /// Filter
    filter: Option<Filters>,
    /// Perfect Hashing Function
    phf: Option<Functions>,
    #[serde(skip)]
    /// Indexes PHF output to the value offset at `self.offsets`
    offsets_index: PrefixSummedEliasFano,
    /// Values offsets eg. `[row0_col0_offset, row0_col1_offset, row1_col1_offset, row1,
    /// col2_offset ... ]` TODO: currently on a different file, but might be unnecessary
    #[serde(skip)]
    offsets: EliasFano,
    /// Data path for file. Index file will be `{path}.idx`
    #[serde(skip)]
    path: Option<PathBuf>,
}

impl NippyJar {
    /// Creates new [`NippyJar`].
    pub fn new(columns: usize, path: &Path) -> Self {
        NippyJar {
            version: NIPPY_JAR_VERSION,
            columns,
            compressor: None,
            filter: None,
            phf: None,
            offsets: EliasFano::default(),
            offsets_index: PrefixSummedEliasFano::default(),
            path: Some(path.to_path_buf()),
        }
    }

    /// Adds [`compression::Zstd`] compression.
    pub fn with_zstd(mut self, use_dict: bool, max_dict_size: usize) -> Self {
        self.compressor =
            Some(Compressors::Zstd(compression::Zstd::new(use_dict, max_dict_size, self.columns)));
        self
    }

    /// Adds [`filter::Cuckoo`] filter.
    pub fn with_cuckoo_filter(mut self, max_capacity: usize) -> Self {
        self.filter = Some(Filters::Cuckoo(Cuckoo::new(max_capacity)));
        self
    }

    /// Adds [`phf::Fmph`] perfect hashing function.
    pub fn with_mphf(mut self) -> Self {
        self.phf = Some(Functions::Fmph(Fmph::new()));
        self
    }

    /// Adds [`phf::GoFmph`] perfect hashing function.
    pub fn with_gomphf(mut self) -> Self {
        self.phf = Some(Functions::GoFmph(GoFmph::new()));
        self
    }

    /// Loads the file configuration and returns [`Self`].
    pub fn load(path: &Path) -> Result<Self, NippyJarError> {
        // Read [`Self`] located at the data file.
        let data_file = File::open(path)?;
        let data_reader = unsafe { memmap2::Mmap::map(&data_file)? };
        let mut obj: Self = bincode::deserialize_from(data_reader.as_ref())?;
        obj.path = Some(path.to_path_buf());

        // Read the offsets lists located at the index file.
        let offsets_file = File::open(obj.index_path())?;
        let mmap = unsafe { memmap2::Mmap::map(&offsets_file)? };
        let mut offsets_reader = mmap.as_ref();
        obj.offsets = EliasFano::deserialize_from(&mut offsets_reader)?;
        obj.offsets_index = PrefixSummedEliasFano::deserialize_from(offsets_reader)?;

        Ok(obj)
    }

    /// Returns the path from the data file
    pub fn data_path(&self) -> PathBuf {
        self.path.clone().expect("exists")
    }

    /// Returns the path from the index file
    pub fn index_path(&self) -> PathBuf {
        let data_path = self.data_path();
        data_path
            .parent()
            .expect("exists")
            .join(format!("{}.idx", data_path.file_name().expect("exists").to_string_lossy()))
    }

    /// If required, prepares any compression algorithm to an early pass of the data.
    pub fn prepare_compression(
        &mut self,
        columns: Vec<impl IntoIterator<Item = Vec<u8>>>,
    ) -> Result<(), NippyJarError> {
        // Makes any necessary preparations for the compressors
        if let Some(compression) = &mut self.compressor {
            compression.prepare_compression(columns)?;
        }
        Ok(())
    }

    /// Prepares beforehand the offsets index for querying rows based on `values` (eg. transaction
    /// hash). Expects `values` to be sorted in the same way as the data that is going to be
    /// later on inserted.
    pub fn prepare_index<T: AsRef<[u8]> + Sync + Clone + Hash>(
        &mut self,
        values: &[T],
    ) -> Result<(), NippyJarError> {
        let mut offsets_index = vec![0; values.len()];

        // Builds perfect hashing function from the values
        if let Some(phf) = self.phf.as_mut() {
            phf.set_keys(values)?;
        }

        if self.filter.is_some() || self.phf.is_some() {
            for (row_num, v) in values.iter().enumerate() {
                if let Some(filter) = self.filter.as_mut() {
                    filter.add(v.as_ref())?;
                }

                if let Some(phf) = self.phf.as_mut() {
                    // Points to the first column value offset of the row.
                    let index = phf.get_index(v.as_ref())?.expect("initialized") as usize;
                    let _ = std::mem::replace(&mut offsets_index[index], row_num as u64);
                }
            }
        }

        self.offsets_index = PrefixSummedEliasFano::from_slice(&offsets_index)?;
        Ok(())
    }

    /// Writes all data and configuration to a file and the offset index to another.
    pub fn freeze(
        &mut self,
        columns: Vec<impl IntoIterator<Item = Vec<u8>>>,
        total_rows: u64,
    ) -> Result<(), NippyJarError> {
        let mut file = self.freeze_check(&columns)?;
        self.freeze_config(&mut file)?;

        // Special case for zstd that might use custom dictionaries/compressors per column
        // If any other compression algorithm is added and uses a similar flow, then revisit
        // implementation
        let mut maybe_zstd_compressors = None;
        if let Some(Compressors::Zstd(zstd)) = &self.compressor {
            maybe_zstd_compressors = zstd.generate_compressors()?;
        }

        // Temporary buffer to avoid multiple reallocations if compressing to a buffer (eg. zstd w/
        // dict)
        let mut tmp_buf = Vec::with_capacity(100);

        // Write all rows while taking all row start offsets
        let mut row_number = 0u64;
        let mut offsets = Vec::with_capacity(total_rows as usize * self.columns);
        let mut column_iterators =
            columns.into_iter().map(|v| v.into_iter()).collect::<Vec<_>>().into_iter();

        loop {
            let mut iterators = Vec::with_capacity(self.columns);

            // Write the column value of each row
            // TODO: iter_mut if we remove the IntoIterator interface.
            for (column_number, mut column_iter) in column_iterators.enumerate() {
                offsets.push(file.stream_position()? as usize);

                match column_iter.next() {
                    Some(value) => {
                        if let Some(compression) = &self.compressor {
                            // Special zstd case with dictionaries
                            if let (Some(dict_compressors), Compressors::Zstd(_)) =
                                (maybe_zstd_compressors.as_mut(), compression)
                            {
                                compression::Zstd::compress_with_dictionary(
                                    &value,
                                    &mut tmp_buf,
                                    &mut file,
                                    Some(dict_compressors.get_mut(column_number).expect("exists")),
                                )?;
                            } else {
                                compression.compress_to(&value, &mut file)?;
                            }
                        } else {
                            file.write_all(&value)?;
                        }
                    }
                    None => {
                        return Err(NippyJarError::UnexpectedMissingValue(
                            row_number,
                            column_number as u64,
                        ))
                    }
                }

                iterators.push(column_iter);
            }

            row_number += 1;
            if row_number == total_rows {
                break
            }

            column_iterators = iterators.into_iter();
        }

        // Write offsets and offset index to file
        self.freeze_offsets(offsets)?;

        Ok(())
    }

    /// Freezes offsets and its own index.
    fn freeze_offsets(&mut self, offsets: Vec<usize>) -> Result<(), NippyJarError> {
        if !offsets.is_empty() {
            let mut builder =
                EliasFanoBuilder::new(*offsets.last().expect("qed") + 1, offsets.len())?;

            for offset in offsets {
                builder.push(offset)?;
            }
            self.offsets = builder.build().enable_rank();
        }
        let mut file = File::create(self.index_path())?;
        self.offsets.serialize_into(&mut file)?;
        self.offsets_index.serialize_into(file)?;
        Ok(())
    }

    /// Safety checks before creating and returning a [`File`] handle to write data to.
    fn freeze_check(
        &mut self,
        columns: &Vec<impl IntoIterator<Item = Vec<u8>>>,
    ) -> Result<File, NippyJarError> {
        if columns.len() != self.columns {
            return Err(NippyJarError::ColumnLenMismatch(self.columns, columns.len()))
        }

        if let Some(compression) = &self.compressor {
            if !compression.is_ready() {
                return Err(NippyJarError::CompressorNotReady)
            }
        }

        // Check `prepare_index` was called.
        if let Some(phf) = &self.phf {
            let _ = phf.get_index(&[])?;
        }

        Ok(File::create(self.data_path())?)
    }

    /// Writes all necessary configuration to file.
    fn freeze_config(&mut self, handle: &mut File) -> Result<(), NippyJarError> {
        // TODO Split Dictionaries and Bloomfilters Configuration so we dont have to load everything
        // at once
        Ok(bincode::serialize_into(handle, &self)?)
    }
}

impl Filter for NippyJar {
    fn add(&mut self, element: &[u8]) -> Result<(), NippyJarError> {
        self.filter.as_mut().ok_or(NippyJarError::FilterMissing)?.add(element)
    }

    fn contains(&self, element: &[u8]) -> Result<bool, NippyJarError> {
        self.filter.as_ref().ok_or(NippyJarError::FilterMissing)?.contains(element)
    }
}

impl PerfectHashingFunction for NippyJar {
    fn set_keys<T: AsRef<[u8]> + Sync + Clone + Hash>(
        &mut self,
        keys: &[T],
    ) -> Result<(), NippyJarError> {
        self.phf.as_mut().ok_or(NippyJarError::PHFMissing)?.set_keys(keys)
    }

    fn get_index(&self, key: &[u8]) -> Result<Option<u64>, NippyJarError> {
        self.phf.as_ref().ok_or(NippyJarError::PHFMissing)?.get_index(key)
    }
}

<<<<<<< HEAD
=======
#[derive(Debug, Error)]
pub enum NippyJarError {
    #[error("err")]
    Err,
    #[error("err")]
    Disconnect(#[from] std::io::Error),
    #[error("err")]
    Bincode(#[from] Box<bincode::ErrorKind>),
    #[error("Compression was enabled, but it's not ready yet.")]
    CompressorNotReady,
    #[error("Decompression was enabled, but it's not ready yet.")]
    DecompressorNotReady,
    #[error("Number of columns does not match. {0} != {1}")]
    ColumnLenMismatch(usize, usize),
    #[error("UnexpectedMissingValue row: {0} col:{1}")]
    UnexpectedMissingValue(u64, u64),
    #[error("err")]
    FilterError(#[from] cuckoofilter::CuckooError),
    #[error("NippyJar initialized without filter.")]
    FilterMissing,
    #[error("Filter has reached max capacity.")]
    FilterMaxCapacity,
    #[error("Cuckoo was not properly initialized after loaded.")]
    FilterCuckooNotLoaded,
    #[error("Perfect hashing function doesn't have any keys added.")]
    PHFMissingKeys,
    #[error("NippyJar initialized without perfect hashing function.")]
    PHFMissing,
}

pub struct NippyJarCursor<'a> {
    config: &'a NippyJar,
    zstd_decompressors: Option<Mutex<Vec<Decompressor<'a>>>>,
    data_offsets: Vec<u64>,
    data_handle: File,
    row: u64,
    col: u64,
}

impl<'a> std::fmt::Debug for NippyJarCursor<'a> {
    fn fmt(&self, f: &mut std::fmt::Formatter<'_>) -> std::fmt::Result {
        write!(f, "NippyJarCursor {{ config: {:?} }}", self.config)
    }
}

impl<'a> NippyJarCursor<'a> {
    pub fn new(
        config: &'a NippyJar,
        zstd_decompressors: Option<Mutex<Vec<Decompressor<'a>>>>,
    ) -> Result<Self, NippyJarError> {
        let data_offsets = bincode::deserialize_from(File::open(config.index_path())?)?;

        Ok(NippyJarCursor {
            config,
            zstd_decompressors,
            data_offsets,
            data_handle: File::open(config.data_path())?,
            row: 0,
            col: 0,
        })
    }

    pub fn reset(&mut self) {
        self.row = 0;
        self.col = 0;
    }

    pub fn next_row(&mut self) -> Result<Option<Vec<Vec<u8>>>, NippyJarError> {
        if self.row as usize * self.config.columns == self.data_offsets.len() {
            // Has reached the end
            return Ok(None)
        }

        let mut decompressed = Vec::with_capacity(32);
        let mut row = Vec::with_capacity(self.config.columns);
        let mut column_value = Vec::with_capacity(32);

        for column in 0..self.config.columns {
            let index_offset = self.row as usize * self.config.columns + column;
            let value_offset = self.data_offsets[index_offset];

            self.data_handle.seek(SeekFrom::Start(value_offset))?;

            // It's the last column of the last row
            if self.data_offsets.len() == (index_offset + 1) {
                column_value.clear();
                self.data_handle.read_to_end(&mut column_value)?;
            } else {
                let len = (self.data_offsets[index_offset + 1] - value_offset) as usize;
                column_value.resize(len, 0);
                self.data_handle.read_exact(&mut column_value[..len])?;
            }

            if let Some(zstd_dict_decompressors) = &self.zstd_decompressors {
                // Decompress using zstd dictionaries
                decompressed.clear();
                decompressed.reserve(column_value.len());

                zstd_dict_decompressors
                    .lock()
                    .unwrap()
                    .get_mut(column)
                    .unwrap()
                    .decompress_to_buffer(&column_value, &mut decompressed)?;

                row.push(decompressed.clone());
            } else if let Some(compression) = &self.config.compressor {
                // Decompress using the vanilla
                row.push(compression.decompress(&column_value)?);
            } else {
                // It's not compressed
                row.push(column_value.clone())
            }
        }

        if row.is_empty() {
            return Ok(None)
        }

        self.row += 1;

        Ok(Some(row))
    }
}

>>>>>>> 45e3b05e
#[cfg(test)]
mod tests {
    use super::*;
    use rand::{rngs::SmallRng, seq::SliceRandom, RngCore, SeedableRng};
    use std::collections::HashSet;

    type ColumnValues = Vec<Vec<u8>>;

    fn test_data(seed: Option<u64>) -> (ColumnValues, ColumnValues) {
        let value_length = 32;
        let num_rows = 100;

        let mut vec: Vec<u8> = vec![0; value_length];
        let mut rng = seed.map(SmallRng::seed_from_u64).unwrap_or_else(SmallRng::from_entropy);

        let mut gen = || {
            (0..num_rows)
                .map(|_| {
                    rng.fill_bytes(&mut vec[..]);
                    vec.clone()
                })
                .collect()
        };

        (gen(), gen())
    }

    #[test]
    fn test_phf() {
        let (col1, col2) = test_data(None);
        let num_columns = 2;
        let num_rows = col1.len() as u64;
        let file_path = tempfile::NamedTempFile::new().unwrap();

        let mut nippy = NippyJar::new(num_columns, file_path.path());
        assert!(matches!(NippyJar::set_keys(&mut nippy, &col1), Err(NippyJarError::PHFMissing)));

        let check_phf = |nippy: &mut NippyJar| {
            assert!(matches!(
                NippyJar::get_index(nippy, &col1[0]),
                Err(NippyJarError::PHFMissingKeys)
            ));
            assert!(NippyJar::set_keys(nippy, &col1).is_ok());

            let collect_indexes = |nippy: &NippyJar| -> Vec<u64> {
                col1.iter()
                    .map(|value| NippyJar::get_index(nippy, value.as_slice()).unwrap().unwrap())
                    .collect()
            };

            // Ensure all indexes are unique
            let indexes = collect_indexes(nippy);
            assert_eq!(indexes.iter().collect::<HashSet<_>>().len(), indexes.len());

            // Ensure reproducibility
            assert!(NippyJar::set_keys(nippy, &col1).is_ok());
            assert_eq!(indexes, collect_indexes(nippy));

            // Ensure that loaded phf provides the same function outputs
            nippy.prepare_index(&col1).unwrap();
            nippy.freeze(vec![col1.clone(), col2.clone()], num_rows).unwrap();
            let loaded_nippy = NippyJar::load(file_path.path()).unwrap();
            assert_eq!(indexes, collect_indexes(&loaded_nippy));
        };

        // mphf bytes size for 100 values of 32 bytes: 54
        nippy = nippy.with_mphf();
        check_phf(&mut nippy);

        // mphf bytes size for 100 values of 32 bytes: 46
        nippy = nippy.with_gomphf();
        check_phf(&mut nippy);
    }

    #[test]
    fn test_filter() {
        let (col1, col2) = test_data(Some(1));
        let _num_columns = 2;
        let num_rows = col1.len() as u64;
        let file_path = tempfile::NamedTempFile::new().unwrap();

        let mut nippy = NippyJar::new(_num_columns, file_path.path());

        assert!(matches!(Filter::add(&mut nippy, &col1[0]), Err(NippyJarError::FilterMissing)));

        nippy = nippy.with_cuckoo_filter(4);

        // Add col1[0]
        assert!(!Filter::contains(&nippy, &col1[0]).unwrap());
        assert!(Filter::add(&mut nippy, &col1[0]).is_ok());
        assert!(Filter::contains(&nippy, &col1[0]).unwrap());

        // Add col1[1]
        assert!(!Filter::contains(&nippy, &col1[1]).unwrap());
        assert!(Filter::add(&mut nippy, &col1[1]).is_ok());
        assert!(Filter::contains(&nippy, &col1[1]).unwrap());

        // // Add more columns until max_capacity
        assert!(Filter::add(&mut nippy, &col1[2]).is_ok());
        assert!(Filter::add(&mut nippy, &col1[3]).is_ok());
        assert!(matches!(Filter::add(&mut nippy, &col1[4]), Err(NippyJarError::FilterMaxCapacity)));

        nippy.freeze(vec![col1.clone(), col2.clone()], num_rows).unwrap();
        let loaded_nippy = NippyJar::load(file_path.path()).unwrap();

        assert_eq!(nippy, loaded_nippy);

        assert!(Filter::contains(&loaded_nippy, &col1[0]).unwrap());
        assert!(Filter::contains(&loaded_nippy, &col1[1]).unwrap());
        assert!(Filter::contains(&loaded_nippy, &col1[2]).unwrap());
        assert!(Filter::contains(&loaded_nippy, &col1[3]).unwrap());
        assert!(!Filter::contains(&loaded_nippy, &col1[4]).unwrap());
    }

    #[test]
    fn test_zstd() {
        let (col1, col2) = test_data(None);
        let num_rows = col1.len() as u64;
        let _num_columns = 2;
        let file_path = tempfile::NamedTempFile::new().unwrap();

        let nippy = NippyJar::new(_num_columns, file_path.path());
        assert!(nippy.compressor.is_none());

        let mut nippy = NippyJar::new(_num_columns, file_path.path()).with_zstd(true, 5000);
        assert!(nippy.compressor.is_some());

        if let Some(Compressors::Zstd(zstd)) = &mut nippy.compressor {
            assert!(matches!(zstd.generate_compressors(), Err(NippyJarError::CompressorNotReady)));

            // Make sure the number of column iterators match the initial set up ones.
            assert!(matches!(
                zstd.prepare_compression(vec![col1.clone(), col2.clone(), col2.clone()]),
                Err(NippyJarError::ColumnLenMismatch(_num_columns, 3))
            ));
        }

        let data = vec![col1.clone(), col2.clone()];

        // If ZSTD is enabled, do not write to the file unless the column dictionaries have been
        // calculated.
        assert!(matches!(
            nippy.freeze(data.clone(), num_rows),
            Err(NippyJarError::CompressorNotReady)
        ));

        nippy.prepare_compression(data.clone()).unwrap();

        if let Some(Compressors::Zstd(zstd)) = &nippy.compressor {
            assert!(matches!(
                (&zstd.state, zstd.raw_dictionaries.as_ref().map(|dict| dict.len())),
                (compression::ZstdState::Ready, Some(_num_columns))
            ));
        }

        nippy.freeze(data.clone(), num_rows).unwrap();

        let mut loaded_nippy = NippyJar::load(file_path.path()).unwrap();
        assert_eq!(nippy, loaded_nippy);

        let mut dicts = vec![];
        if let Some(Compressors::Zstd(zstd)) = loaded_nippy.compressor.as_mut() {
            dicts = zstd.generate_decompress_dictionaries().unwrap()
        }

        if let Some(Compressors::Zstd(zstd)) = loaded_nippy.compressor.as_ref() {
            let mut cursor = NippyJarCursor::new(
                &loaded_nippy,
                Some(zstd.generate_decompressors(&dicts).unwrap()),
            )
            .unwrap();

            // Iterate over compressed values and compare
            let mut row_index = 0usize;
            while let Some(row) = cursor.next_row().unwrap() {
                assert_eq!((&row[0], &row[1]), (&data[0][row_index], &data[1][row_index]));
                row_index += 1;
            }
        }
    }

    /// Tests NippyJar with everything enabled: compression, filter, offset list and offset index.
    #[test]
    fn test_full_nippy_jar() {
        let (col1, col2) = test_data(None);
        let num_rows = col1.len() as u64;
        let _num_columns = 2;
        let file_path = tempfile::NamedTempFile::new().unwrap();
        let data = vec![col1.clone(), col2.clone()];

        // Create file
        {
            let mut nippy = NippyJar::new(_num_columns, file_path.path())
                .with_zstd(true, 5000)
                .with_cuckoo_filter(col1.len())
                .with_mphf();

            nippy.prepare_compression(data.clone()).unwrap();
            nippy.prepare_index(&col1).unwrap();
            nippy.freeze(data.clone(), num_rows).unwrap();
        }

        // Read file
        {
            let mut loaded_nippy = NippyJar::load(file_path.path()).unwrap();

            assert!(loaded_nippy.compressor.is_some());
            assert!(loaded_nippy.filter.is_some());
            assert!(loaded_nippy.phf.is_some());

            let mut dicts = vec![];
            if let Some(Compressors::Zstd(zstd)) = loaded_nippy.compressor.as_mut() {
                dicts = zstd.generate_decompress_dictionaries().unwrap()
            }
            if let Some(Compressors::Zstd(zstd)) = loaded_nippy.compressor.as_ref() {
                let mut cursor = NippyJarCursor::new(
                    &loaded_nippy,
                    Some(zstd.generate_decompressors(&dicts).unwrap()),
                )
                .unwrap();

                // Iterate over compressed values and compare
                let mut row_num = 0usize;
                while let Some(row) = cursor.next_row().unwrap() {
                    assert_eq!((&row[0], &row[1]), (&data[0][row_num], &data[1][row_num]));
                    row_num += 1;
                }

                // Shuffled for chaos.
                let mut data = col1.iter().zip(col2.iter()).enumerate().collect::<Vec<_>>();
                data.shuffle(&mut rand::thread_rng());

                for (row_num, (v0, v1)) in data {
                    // Simulates `by_hash` queries by iterating col1 values, which were used to
                    // create the inner index.
                    let row_by_value = cursor.row_by_key(v0).unwrap().unwrap();
                    assert_eq!((&row_by_value[0], &row_by_value[1]), (v0, v1));

                    // Simulates `by_number` queries
                    let row_by_num = cursor.row_by_number(row_num).unwrap().unwrap();
                    assert_eq!(row_by_value, row_by_num);
                }
            }
        }
    }

    #[test]
    fn test_selectable_column_values() {
        let (col1, col2) = test_data(None);
        let num_rows = col1.len() as u64;
        let _num_columns = 2;
        let file_path = tempfile::NamedTempFile::new().unwrap();
        let data = vec![col1.clone(), col2.clone()];

        // Create file
        {
            let mut nippy = NippyJar::new(_num_columns, file_path.path())
                .with_zstd(true, 5000)
                .with_cuckoo_filter(col1.len())
                .with_mphf();

            nippy.prepare_compression(data.clone()).unwrap();
            nippy.prepare_index(&col1).unwrap();
            nippy.freeze(data.clone(), num_rows).unwrap();
        }

        // Read file
        {
            let mut loaded_nippy = NippyJar::load(file_path.path()).unwrap();

            let mut dicts = vec![];
            if let Some(Compressors::Zstd(zstd)) = loaded_nippy.compressor.as_mut() {
                dicts = zstd.generate_decompress_dictionaries().unwrap()
            }
            if let Some(Compressors::Zstd(zstd)) = loaded_nippy.compressor.as_ref() {
                let mut cursor = NippyJarCursor::new(
                    &loaded_nippy,
                    Some(zstd.generate_decompressors(&dicts).unwrap()),
                )
                .unwrap();

                // Shuffled for chaos.
                let mut data = col1.iter().zip(col2.iter()).enumerate().collect::<Vec<_>>();
                data.shuffle(&mut rand::thread_rng());

                // Imagine `Blocks` snapshot file has two columns: `Block | StoredWithdrawals`
                const BLOCKS_FULL_MASK: usize = 0b11;
                const BLOCKS_COLUMNS: usize = 2;

                // Read both columns
                for (row_num, (v0, v1)) in &data {
                    // Simulates `by_hash` queries by iterating col1 values, which were used to
                    // create the inner index.
                    let row_by_value = cursor
                        .row_by_key_with_cols::<BLOCKS_FULL_MASK, BLOCKS_COLUMNS>(v0)
                        .unwrap()
                        .unwrap();
                    assert_eq!((&row_by_value[0], &row_by_value[1]), (*v0, *v1));

                    // Simulates `by_number` queries
                    let row_by_num = cursor
                        .row_by_number_with_cols::<BLOCKS_FULL_MASK, BLOCKS_COLUMNS>(*row_num)
                        .unwrap()
                        .unwrap();
                    assert_eq!(row_by_value, row_by_num);
                }

                // Read first column only: `Block`
                const BLOCKS_BLOCK_MASK: usize = 0b01;
                for (row_num, (v0, _)) in &data {
                    // Simulates `by_hash` queries by iterating col1 values, which were used to
                    // create the inner index.
                    let row_by_value = cursor
                        .row_by_key_with_cols::<BLOCKS_BLOCK_MASK, BLOCKS_COLUMNS>(v0)
                        .unwrap()
                        .unwrap();
                    assert_eq!(row_by_value.len(), 1);
                    assert_eq!(&row_by_value[0], *v0);

                    // Simulates `by_number` queries
                    let row_by_num = cursor
                        .row_by_number_with_cols::<BLOCKS_BLOCK_MASK, BLOCKS_COLUMNS>(*row_num)
                        .unwrap()
                        .unwrap();
                    assert_eq!(row_by_num.len(), 1);
                    assert_eq!(row_by_value, row_by_num);
                }

                // Read second column only: `Block`
                const BLOCKS_WITHDRAWAL_MASK: usize = 0b10;
                for (row_num, (v0, v1)) in &data {
                    // Simulates `by_hash` queries by iterating col1 values, which were used to
                    // create the inner index.
                    let row_by_value = cursor
                        .row_by_key_with_cols::<BLOCKS_WITHDRAWAL_MASK, BLOCKS_COLUMNS>(v0)
                        .unwrap()
                        .unwrap();
                    assert_eq!(row_by_value.len(), 1);
                    assert_eq!(&row_by_value[0], *v1);

                    // Simulates `by_number` queries
                    let row_by_num = cursor
                        .row_by_number_with_cols::<BLOCKS_WITHDRAWAL_MASK, BLOCKS_COLUMNS>(*row_num)
                        .unwrap()
                        .unwrap();
                    assert_eq!(row_by_num.len(), 1);
                    assert_eq!(row_by_value, row_by_num);
                }

                // Read nothing
                const BLOCKS_EMPTY_MASK: usize = 0b00;
                for (row_num, (v0, _)) in &data {
                    // Simulates `by_hash` queries by iterating col1 values, which were used to
                    // create the inner index.
                    assert!(cursor
                        .row_by_key_with_cols::<BLOCKS_EMPTY_MASK, BLOCKS_COLUMNS>(v0)
                        .unwrap()
                        .unwrap()
                        .is_empty());

                    // Simulates `by_number` queries
                    assert!(cursor
                        .row_by_number_with_cols::<BLOCKS_EMPTY_MASK, BLOCKS_COLUMNS>(*row_num)
                        .unwrap()
                        .unwrap()
                        .is_empty());
                }
            }
        }
    }
}<|MERGE_RESOLUTION|>--- conflicted
+++ resolved
@@ -30,15 +30,11 @@
 
 const NIPPY_JAR_VERSION: usize = 1;
 
-<<<<<<< HEAD
 /// A [`Row`] is a list of its selected column values.
 type Row = Vec<Vec<u8>>;
 
-#[derive(Debug, Serialize, Deserialize, PartialEq)]
-=======
 #[derive(Debug, Serialize, Deserialize)]
 #[cfg_attr(test, derive(PartialEq))]
->>>>>>> 45e3b05e
 pub struct NippyJar {
     /// Version
     version: usize,
@@ -329,134 +325,6 @@
     }
 }
 
-<<<<<<< HEAD
-=======
-#[derive(Debug, Error)]
-pub enum NippyJarError {
-    #[error("err")]
-    Err,
-    #[error("err")]
-    Disconnect(#[from] std::io::Error),
-    #[error("err")]
-    Bincode(#[from] Box<bincode::ErrorKind>),
-    #[error("Compression was enabled, but it's not ready yet.")]
-    CompressorNotReady,
-    #[error("Decompression was enabled, but it's not ready yet.")]
-    DecompressorNotReady,
-    #[error("Number of columns does not match. {0} != {1}")]
-    ColumnLenMismatch(usize, usize),
-    #[error("UnexpectedMissingValue row: {0} col:{1}")]
-    UnexpectedMissingValue(u64, u64),
-    #[error("err")]
-    FilterError(#[from] cuckoofilter::CuckooError),
-    #[error("NippyJar initialized without filter.")]
-    FilterMissing,
-    #[error("Filter has reached max capacity.")]
-    FilterMaxCapacity,
-    #[error("Cuckoo was not properly initialized after loaded.")]
-    FilterCuckooNotLoaded,
-    #[error("Perfect hashing function doesn't have any keys added.")]
-    PHFMissingKeys,
-    #[error("NippyJar initialized without perfect hashing function.")]
-    PHFMissing,
-}
-
-pub struct NippyJarCursor<'a> {
-    config: &'a NippyJar,
-    zstd_decompressors: Option<Mutex<Vec<Decompressor<'a>>>>,
-    data_offsets: Vec<u64>,
-    data_handle: File,
-    row: u64,
-    col: u64,
-}
-
-impl<'a> std::fmt::Debug for NippyJarCursor<'a> {
-    fn fmt(&self, f: &mut std::fmt::Formatter<'_>) -> std::fmt::Result {
-        write!(f, "NippyJarCursor {{ config: {:?} }}", self.config)
-    }
-}
-
-impl<'a> NippyJarCursor<'a> {
-    pub fn new(
-        config: &'a NippyJar,
-        zstd_decompressors: Option<Mutex<Vec<Decompressor<'a>>>>,
-    ) -> Result<Self, NippyJarError> {
-        let data_offsets = bincode::deserialize_from(File::open(config.index_path())?)?;
-
-        Ok(NippyJarCursor {
-            config,
-            zstd_decompressors,
-            data_offsets,
-            data_handle: File::open(config.data_path())?,
-            row: 0,
-            col: 0,
-        })
-    }
-
-    pub fn reset(&mut self) {
-        self.row = 0;
-        self.col = 0;
-    }
-
-    pub fn next_row(&mut self) -> Result<Option<Vec<Vec<u8>>>, NippyJarError> {
-        if self.row as usize * self.config.columns == self.data_offsets.len() {
-            // Has reached the end
-            return Ok(None)
-        }
-
-        let mut decompressed = Vec::with_capacity(32);
-        let mut row = Vec::with_capacity(self.config.columns);
-        let mut column_value = Vec::with_capacity(32);
-
-        for column in 0..self.config.columns {
-            let index_offset = self.row as usize * self.config.columns + column;
-            let value_offset = self.data_offsets[index_offset];
-
-            self.data_handle.seek(SeekFrom::Start(value_offset))?;
-
-            // It's the last column of the last row
-            if self.data_offsets.len() == (index_offset + 1) {
-                column_value.clear();
-                self.data_handle.read_to_end(&mut column_value)?;
-            } else {
-                let len = (self.data_offsets[index_offset + 1] - value_offset) as usize;
-                column_value.resize(len, 0);
-                self.data_handle.read_exact(&mut column_value[..len])?;
-            }
-
-            if let Some(zstd_dict_decompressors) = &self.zstd_decompressors {
-                // Decompress using zstd dictionaries
-                decompressed.clear();
-                decompressed.reserve(column_value.len());
-
-                zstd_dict_decompressors
-                    .lock()
-                    .unwrap()
-                    .get_mut(column)
-                    .unwrap()
-                    .decompress_to_buffer(&column_value, &mut decompressed)?;
-
-                row.push(decompressed.clone());
-            } else if let Some(compression) = &self.config.compressor {
-                // Decompress using the vanilla
-                row.push(compression.decompress(&column_value)?);
-            } else {
-                // It's not compressed
-                row.push(column_value.clone())
-            }
-        }
-
-        if row.is_empty() {
-            return Ok(None)
-        }
-
-        self.row += 1;
-
-        Ok(Some(row))
-    }
-}
-
->>>>>>> 45e3b05e
 #[cfg(test)]
 mod tests {
     use super::*;
